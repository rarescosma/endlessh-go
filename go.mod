--- conflicted
+++ resolved
@@ -18,10 +18,6 @@
 	github.com/prometheus/client_model v0.5.0 // indirect
 	github.com/prometheus/common v0.48.0 // indirect
 	github.com/prometheus/procfs v0.12.0 // indirect
-<<<<<<< HEAD
-	golang.org/x/sys v0.15.0 // indirect
-=======
 	golang.org/x/sys v0.20.0 // indirect
->>>>>>> 7af2d3b5
 	google.golang.org/protobuf v1.33.0 // indirect
 )